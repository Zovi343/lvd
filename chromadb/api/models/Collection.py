from typing import TYPE_CHECKING, Optional, Union, Sequence
from chromadb.api.types import Where, Embeddings, IDs, Metadatas, Documents

if TYPE_CHECKING:
    from chromadb.api import API

# collection class
class Collection:
    def __init__(self, client: "API", name: str):
        self.client = client
        self.name = name

    def __repr__(self):
        return f"Collection(name={self.name})"

    def __dict__(self):
        return {
            "name": self.name,
        }

    def count(self) -> int:
        return self.client.count(collection_name=self.name)

    def add(
        self,
        embeddings: Embeddings,
        metadatas: Optional[Metadatas] = None,
        documents: Optional[Documents] = None,
        ids: Optional[IDs] = None,
    ) -> None:
        self.client.add(self.name, embeddings, metadatas, documents, ids)

    def get(
        self,
        ids: Optional[IDs] = None,
        where: Optional[Where] = None,
        sort: Optional[str] = None,
        limit: Optional[int] = None,
        offset: Optional[int] = None,
    ):
        return self.client.get(self.name, ids, where, sort, limit, offset)

    def peek(self, limit: int = None):
        return self.client.peek(self.name, limit)

    def query(self, query_embeddings: Embeddings, n_results: int = 10, where: Where = {}):
        return self.client.query(
            collection_name=self.name,
            query_embeddings=query_embeddings,
            n_results=n_results,
            where=where,
        )
<<<<<<< HEAD

    def update(
        self,
        ids: IDs,
        embeddings: Optional[Embeddings],
        metadatas: Optional[Metadatas],
        documents: Optional[Documents],
    ):
        raise NotImplementedError()

    def upsert(
        self,
        ids: IDs,
        embeddings: Optional[Embeddings],
        metadatas: Optional[Metadatas],
        documents: Optional[Documents],
    ):
        raise NotImplementedError()

    def delete(self, ids=None, where=None):
        return self.client.delete(self.name, ids, where)
=======
      
    def modify(self, name=None, metadata=None):
        self.client.modify(current_name=self.name, new_name=name, new_metadata=metadata)
        if name:
            self.name = name

    #def delete(self, ids=None, where=None):
    #    return self.client.delete(self.name, ids, where)
>>>>>>> 533e04e8
<|MERGE_RESOLUTION|>--- conflicted
+++ resolved
@@ -50,7 +50,11 @@
             n_results=n_results,
             where=where,
         )
-<<<<<<< HEAD
+
+    def modify(self, name: str = None, metadata=None):
+        self.client.modify(current_name=self.name, new_name=name, new_metadata=metadata)
+        if name:
+            self.name = name
 
     def update(
         self,
@@ -71,14 +75,4 @@
         raise NotImplementedError()
 
     def delete(self, ids=None, where=None):
-        return self.client.delete(self.name, ids, where)
-=======
-      
-    def modify(self, name=None, metadata=None):
-        self.client.modify(current_name=self.name, new_name=name, new_metadata=metadata)
-        if name:
-            self.name = name
-
-    #def delete(self, ids=None, where=None):
-    #    return self.client.delete(self.name, ids, where)
->>>>>>> 533e04e8
+        return self.client.delete(self.name, ids, where)