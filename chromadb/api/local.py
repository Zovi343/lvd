import json
import time
<<<<<<< HEAD
from typing import Dict, List, Optional, Sequence, Callable, cast
=======
from typing import Dict, List, Optional, Sequence, Callable, Type, cast
from chromadb import __version__
>>>>>>> 9d47af43
from chromadb.api import API
from chromadb.db import DB
from chromadb.api.types import (
    Documents,
    Embeddings,
    GetResult,
    IDs,
    Include,
    Metadatas,
    QueryResult,
    Where,
    WhereDocument,
)
from chromadb.api.models.Collection import Collection

import re

from chromadb.telemetry import Telemetry
from chromadb.telemetry.events import CollectionAddEvent, CollectionDeleteEvent


# mimics s3 bucket requirements for naming
def check_index_name(index_name):
    msg = (
        "Expected collection name that "
        "(1) contains 3-63 characters, "
        "(2) starts and ends with an alphanumeric character, "
        "(3) otherwise contains only alphanumeric characters, underscores or hyphens (-), "
        "(4) contains no two consecutive periods (..) and "
        "(5) is not a valid IPv4 address, "
        f"got {index_name}"
    )
    if len(index_name) < 3 or len(index_name) > 63:
        raise ValueError(msg)
    if not re.match("^[a-z0-9][a-z0-9._-]*[a-z0-9]$", index_name):
        raise ValueError(msg)
    if ".." in index_name:
        raise ValueError(msg)
    if re.match("^[0-9]{1,3}.[0-9]{1,3}.[0-9]{1,3}.[0-9]{1,3}$", index_name):
        raise ValueError(msg)


class LocalAPI(API):
    def __init__(self, settings, db: DB, telemetry_client: Telemetry):
        self._db = db
        self._telemetry_client = telemetry_client

    def heartbeat(self):
        return int(1000 * time.time_ns())

    #
    # COLLECTION METHODS
    #
    def create_collection(
        self,
        name: str,
        metadata: Optional[Dict] = None,
        embedding_function: Optional[Callable] = None,
        get_or_create: bool = False,
    ) -> Collection:
        check_index_name(name)

        res = self._db.create_collection(name, metadata, get_or_create)
        return Collection(
            client=self, name=name, embedding_function=embedding_function, metadata=res[0][2]
        )

    def get_or_create_collection(
        self,
        name: str,
        metadata: Optional[Dict] = None,
        embedding_function: Optional[Callable] = None,
    ) -> Collection:
        return self.create_collection(name, metadata, embedding_function, get_or_create=True)

    def get_collection(
        self,
        name: str,
        embedding_function: Optional[Callable] = None,
    ) -> Collection:
        res = self._db.get_collection(name)
        if len(res) == 0:
            raise ValueError(f"Collection {name} does not exist")
        return Collection(
            client=self, name=name, embedding_function=embedding_function, metadata=res[0][2]
        )

    def list_collections(self) -> Sequence[Collection]:
        collections = []
        db_collections = self._db.list_collections()
        for db_collection in db_collections:
            collections.append(
                Collection(client=self, name=db_collection[1], metadata=db_collection[2])
            )
        return collections

    def _modify(
        self,
        current_name: str,
        new_name: Optional[str] = None,
        new_metadata: Optional[Dict] = None,
    ):
        if new_name is not None:
            check_index_name(new_name)

        self._db.update_collection(current_name, new_name, new_metadata)

    def delete_collection(self, name: str):
        return self._db.delete_collection(name)

    #
    # ITEM METHODS
    #
    def _add(
        self,
        ids,
        collection_name: str,
        embeddings: Embeddings,
        metadatas: Optional[Metadatas] = None,
        documents: Optional[Documents] = None,
        increment_index: bool = True,
    ):

        collection_uuid = self._db.get_collection_uuid_from_name(collection_name)
        added_uuids = self._db.add(
            collection_uuid,
            embeddings=embeddings,
            metadatas=metadatas,
            documents=documents,
            ids=ids,
        )

        if increment_index:
            self._db.add_incremental(collection_uuid, added_uuids, embeddings)

        self._telemetry_client.capture(CollectionAddEvent(collection_uuid, len(ids)))
        return True  # NIT: should this return the ids of the succesfully added items?

    def _update(
        self,
        collection_name: str,
        ids: IDs,
        embeddings: Optional[Embeddings] = None,
        metadatas: Optional[Metadatas] = None,
        documents: Optional[Documents] = None,
    ):
        collection_uuid = self._db.get_collection_uuid_from_name(collection_name)
        self._db.update(collection_uuid, ids, embeddings, metadatas, documents)

        return True

    def _get(
        self,
        collection_name: str,
        ids: Optional[IDs] = None,
        where: Optional[Where] = {},
        sort: Optional[str] = None,
        limit: Optional[int] = None,
        offset: Optional[int] = None,
        page: Optional[int] = None,
        page_size: Optional[int] = None,
        where_document: Optional[WhereDocument] = {},
        include: Include = ["embeddings", "metadatas", "documents"],
    ):
        if where is None:
            where = {}

        if where_document is None:
            where_document = {}

        if page and page_size:
            offset = (page - 1) * page_size
            limit = page_size

        include_embeddings = "embeddings" in include
        include_documents = "documents" in include
        include_metadatas = "metadatas" in include

        # Remove plural from include since db columns are singular
        db_columns = [column[:-1] for column in include] + ["id"]
        column_index = {column_name: index for index, column_name in enumerate(db_columns)}

        db_result = self._db.get(
            collection_name=collection_name,
            ids=ids,
            where=where,
            sort=sort,
            limit=limit,
            offset=offset,
            where_document=where_document,
            columns=db_columns,
        )

        get_result = GetResult(
            ids=[],
            embeddings=[] if include_embeddings else None,
            documents=[] if include_documents else None,
            metadatas=[] if include_metadatas else None,
        )

        for entry in db_result:
            if include_embeddings:
                cast(List, get_result["embeddings"]).append(entry[column_index["embedding"]])
            if include_documents:
                cast(List, get_result["documents"]).append(entry[column_index["document"]])
            if include_metadatas:
                cast(List, get_result["metadatas"]).append(entry[column_index["metadata"]])
            get_result["ids"].append(entry[column_index["id"]])
        return get_result

    def _delete(self, collection_name, ids=None, where=None, where_document=None):
        if where is None:
            where = {}

        if where_document is None:
            where_document = {}

        collection_uuid = self._db.get_collection_uuid_from_name(collection_name)
        deleted_uuids = self._db.delete(
            collection_uuid=collection_uuid, where=where, ids=ids, where_document=where_document
        )
        self._telemetry_client.capture(CollectionDeleteEvent(collection_uuid, len(deleted_uuids)))
        return deleted_uuids

    def _count(self, collection_name):
        return self._db.count(collection_name=collection_name)

    def reset(self):
        self._db.reset()
        return True

    def _query(
        self,
        collection_name,
        query_embeddings,
        n_results=10,
        where={},
        where_document={},
        include: Include = ["documents", "metadatas", "distances"],
    ):
        uuids, distances = self._db.get_nearest_neighbors(
            collection_name=collection_name,
            where=where,
            where_document=where_document,
            embeddings=query_embeddings,
            n_results=n_results,
        )

        include_embeddings = "embeddings" in include
        include_documents = "documents" in include
        include_metadatas = "metadatas" in include
        include_distances = "distances" in include

        query_result = QueryResult(
            ids=[],
            embeddings=[] if include_embeddings else None,
            documents=[] if include_documents else None,
            metadatas=[] if include_metadatas else None,
            distances=[] if include_distances else None,
        )
        for i in range(len(uuids)):
            embeddings = []
            documents = []
            ids = []
            metadatas = []
            # Remove plural from include since db columns are singular
            db_columns = [column[:-1] for column in include if column != "distances"] + ["id"]
            column_index = {column_name: index for index, column_name in enumerate(db_columns)}
            db_result = self._db.get_by_ids(uuids[i], columns=db_columns)

            for entry in db_result:
                if include_embeddings:
                    embeddings.append(entry[column_index["embedding"]])
                if include_documents:
                    documents.append(entry[column_index["document"]])
                if include_metadatas:
                    metadatas.append(
                        json.loads(entry[column_index["metadata"]])
                        if entry[column_index["metadata"]]
                        else None
                    )
                ids.append(entry[column_index["id"]])

            if include_embeddings:
                cast(List, query_result["embeddings"]).append(embeddings)
            if include_documents:
                cast(List, query_result["documents"]).append(documents)
            if include_metadatas:
                cast(List, query_result["metadatas"]).append(metadatas)
            if include_distances:
                cast(List, query_result["distances"]).append(distances[i].tolist())
            query_result["ids"].append(ids)

        return query_result

    def raw_sql(self, raw_sql):
        return self._db.raw_sql(raw_sql)

    def create_index(self, collection_name: str):
        collection_uuid = self._db.get_collection_uuid_from_name(collection_name)
        self._db.create_index(collection_uuid=collection_uuid)
        return True

    def _peek(self, collection_name, n=10):
        return self._get(
            collection_name=collection_name,
            limit=n,
            include=["embeddings", "documents", "metadatas"],
        )

    def persist(self):
        self._db.persist()
        return True

    def get_version(self):
        return __version__<|MERGE_RESOLUTION|>--- conflicted
+++ resolved
@@ -1,11 +1,9 @@
 import json
 import time
-<<<<<<< HEAD
+
 from typing import Dict, List, Optional, Sequence, Callable, cast
-=======
-from typing import Dict, List, Optional, Sequence, Callable, Type, cast
 from chromadb import __version__
->>>>>>> 9d47af43
+
 from chromadb.api import API
 from chromadb.db import DB
 from chromadb.api.types import (
