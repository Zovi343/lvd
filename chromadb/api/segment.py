--- conflicted
+++ resolved
@@ -286,7 +286,6 @@
             )
         return collections
 
-<<<<<<< HEAD
     @override
     def _build_index(
         self,
@@ -294,7 +293,7 @@
     ) -> np.ndarray:
         vector_reader = self._manager.get_segment(collection_id, VectorReader)
         return vector_reader.build_index()
-=======
+
     @trace_method("SegmentAPI.count_collections", OpenTelemetryGranularity.OPERATION)
     @override
     def count_collections(
@@ -307,7 +306,6 @@
         )
 
         return collection_count
->>>>>>> 2202df89
 
     @trace_method("SegmentAPI._modify", OpenTelemetryGranularity.OPERATION)
     @override
