from chromadb.api.types import Documents, Embeddings, IDs, Metadatas
<<<<<<< HEAD
from chromadb.db.index.hnswlib import Hnswlib
=======
from chromadb.db import DB
>>>>>>> 9d47af43
from chromadb.db.clickhouse import (
    Clickhouse,
    db_array_schema_to_clickhouse_schema,
    EMBEDDING_TABLE_SCHEMA,
    db_schema_to_keys,
    COLLECTION_TABLE_SCHEMA,
)
from typing import List, Optional, Sequence, Dict
import pandas as pd
import json
import duckdb
import uuid
<<<<<<< HEAD
=======
import time
import os
import itertools
import logging

logger = logging.getLogger(__name__)
>>>>>>> 9d47af43


def clickhouse_to_duckdb_schema(table_schema):
    for item in table_schema:
        if "embedding" in item:
            item["embedding"] = "DOUBLE[]"
        # capitalize the key
        item[list(item.keys())[0]] = item[list(item.keys())[0]].upper()
        if "NULLABLE" in item[list(item.keys())[0]]:
            item[list(item.keys())[0]] = (
                item[list(item.keys())[0]].replace("NULLABLE(", "").replace(")", "")
            )
        if "UUID" in item[list(item.keys())[0]]:
            item[list(item.keys())[0]] = "STRING"
        if "FLOAT64" in item[list(item.keys())[0]]:
            item[list(item.keys())[0]] = "DOUBLE"
    return table_schema


# TODO: inherits ClickHouse for convenience of copying behavior, not
# because it's logically a subtype. Factoring out the common behavior
# to a third superclass they both extend would be preferable.
class DuckDB(Clickhouse):
    # duckdb has a different way of connecting to the database
    def __init__(self, settings):

        self._conn = duckdb.connect()
        self._create_table_collections()
        self._create_table_embeddings()
        self._settings = settings

        # https://duckdb.org/docs/extensions/overview
        self._conn.execute("INSTALL 'json';")
        self._conn.execute("LOAD 'json';")

    def _create_table_collections(self):
        self._conn.execute(
            f"""CREATE TABLE collections (
            {db_array_schema_to_clickhouse_schema(clickhouse_to_duckdb_schema(COLLECTION_TABLE_SCHEMA))}
        ) """
        )

    # duckdb has different types, so we want to convert the clickhouse schema to duckdb schema
    def _create_table_embeddings(self):
        self._conn.execute(
            f"""CREATE TABLE embeddings (
            {db_array_schema_to_clickhouse_schema(clickhouse_to_duckdb_schema(EMBEDDING_TABLE_SCHEMA))}
        ) """
        )

    #
    #  UTILITY METHODS
    #
    def get_collection_uuid_from_name(self, name):
        return self._conn.execute(
            f"""SELECT uuid FROM collections WHERE name = ?""", [name]
        ).fetchall()[0][0]

    #
    #  COLLECTION METHODS
    #
    def create_collection(
        self, name: str, metadata: Optional[Dict] = None, get_or_create: bool = False
    ) -> Sequence:
        # poor man's unique constraint
        dupe_check = self.get_collection(name)
        if len(dupe_check) > 0:
            if get_or_create == True:
                logger.info(
                    f"collection with name {name} already exists, returning existing collection"
                )
                return dupe_check
            else:
                raise ValueError(f"Collection with name {name} already exists")

        self._conn.execute(
            f"""INSERT INTO collections (uuid, name, metadata) VALUES (?, ?, ?)""",
            [str(uuid.uuid4()), name, json.dumps(metadata)],
        )
        return [[str(uuid.uuid4()), name, metadata]]

    def get_collection(self, name: str) -> Sequence:
        res = self._conn.execute(f"""SELECT * FROM collections WHERE name = ?""", [name]).fetchall()
        # json.loads the metadata
        return [[x[0], x[1], json.loads(x[2])] for x in res]

    def get_collection_by_id(self, uuid: str) -> Sequence:
        res = self._conn.execute(f"""SELECT * FROM collections WHERE uuid = ?""", [uuid]).fetchone()
        return [res[0], res[1], json.loads(res[2])]

    def list_collections(self) -> Sequence:
        res = self._conn.execute(f"""SELECT * FROM collections""").fetchall()
        return [[x[0], x[1], json.loads(x[2])] for x in res]

    def delete_collection(self, name: str):
        collection_uuid = self.get_collection_uuid_from_name(name)
        self._conn.execute(
            f"""DELETE FROM embeddings WHERE collection_uuid = ?""", [collection_uuid]
        )

        self._delete_index(collection_uuid)
        self._conn.execute(f"""DELETE FROM collections WHERE name = ?""", [name])

    def update_collection(
        self, current_name: str, new_name: str, new_metadata: Optional[Dict] = None
    ):
        if new_name is None:
            new_name = current_name
        if new_metadata is None:
            new_metadata = self.get_collection(current_name)[0][2]

        self._conn.execute(
            f"""UPDATE collections SET name = ?, metadata = ? WHERE name = ?""",
            [new_name, json.dumps(new_metadata), current_name],
        )

    #
    #  ITEM METHODS
    #
    # the execute many syntax is different than clickhouse, the (?,?) syntax is different than clickhouse
    def add(self, collection_uuid, embeddings, metadatas, documents, ids):
        data_to_insert = [
            [
                collection_uuid,
                str(uuid.uuid4()),
                embedding,
                json.dumps(metadatas[i]) if metadatas else None,
                documents[i] if documents else None,
                ids[i],
            ]
            for i, embedding in enumerate(embeddings)
        ]

        insert_string = "collection_uuid, uuid, embedding, metadata, document, id"

        self._conn.executemany(
            f"""
         INSERT INTO embeddings ({insert_string}) VALUES (?,?,?,?,?,?)""",
            data_to_insert,
        )

        return [uuid.UUID(x[1]) for x in data_to_insert]  # return uuids

    def _count(self, collection_uuid):
        where_string = f"WHERE collection_uuid = '{collection_uuid}'"
        return self._conn.query(f"SELECT COUNT() FROM embeddings {where_string}")

    def count(self, collection_name=None):
        collection_uuid = self.get_collection_uuid_from_name(collection_name)
        return self._count(collection_uuid=collection_uuid).fetchall()[0][0]

    def _format_where(self, where, result):
        for key, value in where.items():
            # Shortcut for $eq
            if type(value) == str:
                result.append(f" json_extract_string(metadata,'$.{key}') = '{value}'")
            if type(value) == int:
                result.append(f" CAST(json_extract(metadata,'$.{key}') AS INT) = {value}")
            if type(value) == float:
                result.append(f" CAST(json_extract(metadata,'$.{key}') AS DOUBLE) = {value}")
            # Operator expression
            elif type(value) == dict:
                operator, operand = list(value.items())[0]
                if operator == "$gt":
                    result.append(f" CAST(json_extract(metadata,'$.{key}') AS DOUBLE) > {operand}")
                elif operator == "$lt":
                    result.append(f" CAST(json_extract(metadata,'$.{key}') AS DOUBLE) < {operand}")
                elif operator == "$gte":
                    result.append(f" CAST(json_extract(metadata,'$.{key}') AS DOUBLE) >= {operand}")
                elif operator == "$lte":
                    result.append(f" CAST(json_extract(metadata,'$.{key}') AS DOUBLE) <= {operand}")
                elif operator == "$ne":
                    if type(operand) == str:
                        return result.append(
                            f" json_extract_string(metadata,'$.{key}') != '{operand}'"
                        )
                    return result.append(
                        f" CAST(json_extract(metadata,'$.{key}') AS DOUBLE) != {operand}"
                    )
                elif operator == "$eq":
                    if type(operand) == str:
                        return result.append(
                            f" json_extract_string(metadata,'$.{key}') = '{operand}'"
                        )
                    return result.append(
                        f" CAST(json_extract(metadata,'$.{key}') AS DOUBLE) = {operand}"
                    )
                else:
                    raise ValueError(f"Operator {operator} not supported")
            elif type(value) == list:
                all_subresults = []
                for subwhere in value:
                    subresults = []
                    self._format_where(subwhere, subresults)
                    all_subresults.append(subresults[0])
                if key == "$or":
                    result.append(f"({' OR '.join(all_subresults)})")
                elif key == "$and":
                    result.append(f"({' AND '.join(all_subresults)})")
                else:
                    raise ValueError(f"Operator {key} not supported with a list of where clauses")

    def _format_where_document(self, where_document, results):
        operator = list(where_document.keys())[0]
        if operator == "$contains":
            results.append(f"position('{where_document[operator]}' in document) > 0")
        elif operator == "$and" or operator == "$or":
            all_subresults = []
            for subwhere in where_document[operator]:
                subresults = []
                self._format_where_document(subwhere, subresults)
                all_subresults.append(subresults[0])
            if operator == "$or":
                results.append(f"({' OR '.join(all_subresults)})")
            if operator == "$and":
                results.append(f"({' AND '.join(all_subresults)})")
        else:
            raise ValueError(f"Operator {operator} not supported")

    def _get(self, where, columns: Optional[List] = None):
        select_columns = db_schema_to_keys() if columns is None else columns
        val = self._conn.execute(
            f"""SELECT {",".join(select_columns)} FROM embeddings {where}"""
        ).fetchall()
        for i in range(len(val)):
            val[i] = list(val[i])
            if "collection_uuid" in select_columns:
                collection_uuid_column_index = select_columns.index("collection_uuid")
                val[i][collection_uuid_column_index] = uuid.UUID(
                    val[i][collection_uuid_column_index]
                )
            if "uuid" in select_columns:
                uuid_column_index = select_columns.index("uuid")
                val[i][uuid_column_index] = uuid.UUID(val[i][uuid_column_index])
            if "metadata" in select_columns:
                metadata_column_index = select_columns.index("metadata")
                val[i][metadata_column_index] = (
                    json.loads(val[i][metadata_column_index])
                    if val[i][metadata_column_index]
                    else None
                )

        return val

    def _update(
        self,
        collection_uuid,
        ids: IDs,
        embeddings: Optional[Embeddings],
        metadatas: Optional[Metadatas],
        documents: Optional[Documents],
    ):
        update_data = []
        for i in range(len(ids)):
            data = []
            update_data.append(data)
            if embeddings is not None:
                data.append(embeddings[i])
            if metadatas is not None:
                data.append(json.dumps(metadatas[i]))
            if documents is not None:
                data.append(documents[i])
            data.append(ids[i])

        update_fields = []
        if embeddings is not None:
            update_fields.append(f"embedding = ?")
        if metadatas is not None:
            update_fields.append(f"metadata = ?")
        if documents is not None:
            update_fields.append(f"document = ?")

        update_statement = f"""
        UPDATE
            embeddings
        SET
            {", ".join(update_fields)}
        WHERE
            id = ? AND
            collection_uuid = '{collection_uuid}';
        """
        self._conn.executemany(update_statement, update_data)

    def _delete(self, where_str: Optional[str] = None) -> List:
        uuids_deleted = self._conn.execute(
            f"""SELECT uuid FROM embeddings {where_str}"""
        ).fetchall()
        self._conn.execute(
            f"""
            DELETE FROM
                embeddings
        {where_str}
        """
        ).fetchall()[0]
        return [uuid.UUID(x[0]) for x in uuids_deleted]

    def get_by_ids(self, ids: List, columns: Optional[List] = None):
        # select from duckdb table where ids are in the list
        if not isinstance(ids, list):
            raise TypeError(f"Expected ids to be a list, got {ids}")

        if not ids:
            # create an empty pandas dataframe
            return pd.DataFrame()

        columns = columns + ["uuid"] if columns else ["uuid"]

        select_columns = db_schema_to_keys() if columns is None else columns
        response = self._conn.execute(
            f"""
            SELECT
                {",".join(select_columns)}
            FROM
                embeddings
            WHERE
                uuid IN ({','.join([("'" + str(x) + "'") for x in ids])})
        """
        ).fetchall()

        # sort db results by the order of the uuids
        response = sorted(response, key=lambda obj: ids.index(uuid.UUID(obj[len(columns) - 1])))

        return response

    def raw_sql(self, sql):
        return self._conn.execute(sql).df()

    # TODO: This method should share logic with clickhouse impl
    def reset(self):
        self._conn.execute("DROP TABLE collections")
        self._conn.execute("DROP TABLE embeddings")
        self._create_table_collections()
        self._create_table_embeddings()

        self.reset_indexes()

    def __del__(self):
        logger.info("Exiting: Cleaning up .chroma directory")
        self.reset_indexes()

    def persist(self):
        raise NotImplementedError(
            "Set chroma_db_impl='duckdb+parquet' to get persistence functionality"
        )


class PersistentDuckDB(DuckDB):
    _save_folder = None

    def __init__(self, settings):
        super().__init__(settings=settings)

        if settings.persist_directory == ".chroma":
            raise ValueError(
                "You cannot use chroma's cache directory .chroma/, please set a different directory"
            )

        self._save_folder = settings.persist_directory
        self.load()

    def set_save_folder(self, path):
        self._save_folder = path

    def get_save_folder(self):
        return self._save_folder

    def persist(self):
        """
        Persist the database to disk
        """
        logger.info("Persisting DB to disk, putting it in the save folder", self._save_folder)
        if self._conn is None:
            return

        if not os.path.exists(self._save_folder):
            os.makedirs(self._save_folder)

        # if the db is empty, dont save
        if self._conn.query(f"SELECT COUNT() FROM embeddings") == 0:
            return

        self._conn.execute(
            f"""
            COPY
                (SELECT * FROM embeddings)
            TO '{self._save_folder}/chroma-embeddings.parquet'
                (FORMAT PARQUET);
        """
        )

        self._conn.execute(
            f"""
            COPY
                (SELECT * FROM collections)
            TO '{self._save_folder}/chroma-collections.parquet'
                (FORMAT PARQUET);
        """
        )

    def load(self):
        """
        Load the database from disk
        """
        if not os.path.exists(self._save_folder):
            os.makedirs(self._save_folder)

        # load in the embeddings
        if not os.path.exists(f"{self._save_folder}/chroma-embeddings.parquet"):
            logger.info(f"No existing DB found in {self._save_folder}, skipping load")
        else:
            path = self._save_folder + "/chroma-embeddings.parquet"
            self._conn.execute(f"INSERT INTO embeddings SELECT * FROM read_parquet('{path}');")
            logger.info(
                f"""loaded in {self._conn.query(f"SELECT COUNT() FROM embeddings").fetchall()[0][0]} embeddings"""
            )

        # load in the collections
        if not os.path.exists(f"{self._save_folder}/chroma-collections.parquet"):
            logger.info(f"No existing DB found in {self._save_folder}, skipping load")
        else:
            path = self._save_folder + "/chroma-collections.parquet"
            self._conn.execute(f"INSERT INTO collections SELECT * FROM read_parquet('{path}');")
            logger.info(
                f"""loaded in {self._conn.query(f"SELECT COUNT() FROM collections").fetchall()[0][0]} collections"""
            )

    def __del__(self):
        logger.info("PersistentDuckDB del, about to run persist")
        self.persist()

    def reset(self):
        super().reset()
        # empty the save folder
        import shutil
        import os

        shutil.rmtree(self._save_folder)
        os.mkdir(self._save_folder)<|MERGE_RESOLUTION|>--- conflicted
+++ resolved
@@ -1,9 +1,4 @@
 from chromadb.api.types import Documents, Embeddings, IDs, Metadatas
-<<<<<<< HEAD
-from chromadb.db.index.hnswlib import Hnswlib
-=======
-from chromadb.db import DB
->>>>>>> 9d47af43
 from chromadb.db.clickhouse import (
     Clickhouse,
     db_array_schema_to_clickhouse_schema,
@@ -16,15 +11,13 @@
 import json
 import duckdb
 import uuid
-<<<<<<< HEAD
-=======
 import time
 import os
 import itertools
 import logging
 
 logger = logging.getLogger(__name__)
->>>>>>> 9d47af43
+
 
 
 def clickhouse_to_duckdb_schema(table_schema):
